--- conflicted
+++ resolved
@@ -10,11 +10,7 @@
 	"math/rand"
 	"strings"
 
-<<<<<<< HEAD
-	ber "gopkg.in/asn1-ber.v1"
-=======
 	ber "github.com/go-asn1-ber/asn1-ber"
->>>>>>> a4f79d8a
 )
 
 // SimpleBindRequest represents a username/password bind operation
@@ -125,7 +121,6 @@
 	return err
 }
 
-<<<<<<< HEAD
 // DigestMD5BindRequest represents a digest-md5 bind operation
 type DigestMD5BindRequest struct {
 	Host string
@@ -137,7 +132,7 @@
 	Controls []Control
 }
 
-func (bindRequest *DigestMD5BindRequest) encode() *ber.Packet {
+func (req *DigestMD5BindRequest) appendTo(envelope *ber.Packet) error {
 	request := ber.Encode(ber.ClassApplication, ber.TypeConstructed, ApplicationBindRequest, nil, "Bind Request")
 	request.AppendChild(ber.NewInteger(ber.ClassUniversal, ber.TypePrimitive, ber.TagInteger, 3, "Version"))
 	request.AppendChild(ber.NewString(ber.ClassUniversal, ber.TypePrimitive, ber.TagOctetString, "", "User Name"))
@@ -145,7 +140,11 @@
 	auth := ber.Encode(ber.ClassContext, ber.TypeConstructed, 3, "", "authentication")
 	auth.AppendChild(ber.NewString(ber.ClassUniversal, ber.TypePrimitive, ber.TagOctetString, "DIGEST-MD5", "SASL Mech"))
 	request.AppendChild(auth)
-	return request
+	envelope.AppendChild(request)
+	if len(req.Controls) > 0 {
+		envelope.AppendChild(encodeControls(req.Controls))
+	}
+	return nil
 }
 
 // DigestMD5BindResult contains the response from the server
@@ -170,34 +169,17 @@
 		return nil, NewError(ErrorEmptyPassword, errors.New("ldap: empty password not allowed by the client"))
 	}
 
-	packet := ber.Encode(ber.ClassUniversal, ber.TypeConstructed, ber.TagSequence, nil, "LDAP Request")
-	packet.AppendChild(ber.NewInteger(ber.ClassUniversal, ber.TypePrimitive, ber.TagInteger, l.nextMessageID(), "MessageID"))
-	encodedBindRequest := digestMD5BindRequest.encode()
-	packet.AppendChild(encodedBindRequest)
-	if len(digestMD5BindRequest.Controls) > 0 {
-		packet.AppendChild(encodeControls(digestMD5BindRequest.Controls))
-	}
-
-	if l.Debug {
-		ber.PrintPacket(packet)
-	}
-
-	msgCtx, err := l.sendMessage(packet)
-	if err != nil {
-		return nil, fmt.Errorf("send message: %s", err)
+	msgCtx, err := l.doRequest(digestMD5BindRequest)
+	if err != nil {
+		return nil, err
 	}
 	defer l.finishMessage(msgCtx)
 
-	packetResponse, ok := <-msgCtx.responses
-	if !ok {
-		return nil, NewError(ErrorNetwork, errors.New("ldap: response channel closed"))
-	}
-	packet, err = packetResponse.ReadPacket()
+	packet, err := l.readPacket(msgCtx)
+	if err != nil {
+		return nil, err
+	}
 	l.Debug.Printf("%d: got response %p", msgCtx.id, packet)
-	if err != nil {
-		return nil, fmt.Errorf("read packet: %s", err)
-	}
-
 	if l.Debug {
 		if err = addLDAPDescriptions(packet); err != nil {
 			return nil, err
@@ -209,7 +191,6 @@
 		Controls: make([]Control, 0),
 	}
 	var params map[string]string
-
 	if len(packet.Children) == 2 {
 		if len(packet.Children[1].Children) == 4 {
 			child := packet.Children[1].Children[0]
@@ -369,7 +350,8 @@
 		b[i] = byte(rand.Intn(256))
 	}
 	return b
-=======
+}
+
 var externalBindRequest = requestFunc(func(envelope *ber.Packet) error {
 	pkt := ber.Encode(ber.ClassApplication, ber.TypeConstructed, ApplicationBindRequest, nil, "Bind Request")
 	pkt.AppendChild(ber.NewInteger(ber.ClassUniversal, ber.TypePrimitive, ber.TagInteger, 3, "Version"))
@@ -404,5 +386,4 @@
 	}
 
 	return GetLDAPError(packet)
->>>>>>> a4f79d8a
 }