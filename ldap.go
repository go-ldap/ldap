// Copyright 2011 The Go Authors. All rights reserved.
// Use of this source code is governed by a BSD-style
// license that can be found in the LICENSE file.

package ldap

import (
	"errors"
	"io/ioutil"
	"os"

	ber "gopkg.in/asn1-ber.v1"
)

// LDAP Application Codes
const (
	ApplicationBindRequest           = 0
	ApplicationBindResponse          = 1
	ApplicationUnbindRequest         = 2
	ApplicationSearchRequest         = 3
	ApplicationSearchResultEntry     = 4
	ApplicationSearchResultDone      = 5
	ApplicationModifyRequest         = 6
	ApplicationModifyResponse        = 7
	ApplicationAddRequest            = 8
	ApplicationAddResponse           = 9
	ApplicationDelRequest            = 10
	ApplicationDelResponse           = 11
	ApplicationModifyDNRequest       = 12
	ApplicationModifyDNResponse      = 13
	ApplicationCompareRequest        = 14
	ApplicationCompareResponse       = 15
	ApplicationAbandonRequest        = 16
	ApplicationSearchResultReference = 19
	ApplicationExtendedRequest       = 23
	ApplicationExtendedResponse      = 24
)

// ApplicationMap contains human readable descriptions of LDAP Application Codes
var ApplicationMap = map[uint8]string{
	ApplicationBindRequest:           "Bind Request",
	ApplicationBindResponse:          "Bind Response",
	ApplicationUnbindRequest:         "Unbind Request",
	ApplicationSearchRequest:         "Search Request",
	ApplicationSearchResultEntry:     "Search Result Entry",
	ApplicationSearchResultDone:      "Search Result Done",
	ApplicationModifyRequest:         "Modify Request",
	ApplicationModifyResponse:        "Modify Response",
	ApplicationAddRequest:            "Add Request",
	ApplicationAddResponse:           "Add Response",
	ApplicationDelRequest:            "Del Request",
	ApplicationDelResponse:           "Del Response",
	ApplicationModifyDNRequest:       "Modify DN Request",
	ApplicationModifyDNResponse:      "Modify DN Response",
	ApplicationCompareRequest:        "Compare Request",
	ApplicationCompareResponse:       "Compare Response",
	ApplicationAbandonRequest:        "Abandon Request",
	ApplicationSearchResultReference: "Search Result Reference",
	ApplicationExtendedRequest:       "Extended Request",
	ApplicationExtendedResponse:      "Extended Response",
}

// Ldap Behera Password Policy Draft 10 (https://tools.ietf.org/html/draft-behera-ldap-password-policy-10)
const (
	BeheraPasswordExpired             = 0
	BeheraAccountLocked               = 1
	BeheraChangeAfterReset            = 2
	BeheraPasswordModNotAllowed       = 3
	BeheraMustSupplyOldPassword       = 4
	BeheraInsufficientPasswordQuality = 5
	BeheraPasswordTooShort            = 6
	BeheraPasswordTooYoung            = 7
	BeheraPasswordInHistory           = 8
)

// BeheraPasswordPolicyErrorMap contains human readable descriptions of Behera Password Policy error codes
var BeheraPasswordPolicyErrorMap = map[int8]string{
	BeheraPasswordExpired:             "Password expired",
	BeheraAccountLocked:               "Account locked",
	BeheraChangeAfterReset:            "Password must be changed",
	BeheraPasswordModNotAllowed:       "Policy prevents password modification",
	BeheraMustSupplyOldPassword:       "Policy requires old password in order to change password",
	BeheraInsufficientPasswordQuality: "Password fails quality checks",
	BeheraPasswordTooShort:            "Password is too short for policy",
	BeheraPasswordTooYoung:            "Password has been changed too recently",
	BeheraPasswordInHistory:           "New password is in list of old passwords",
}

// Adds descriptions to an LDAP Response packet for debugging
func addLDAPDescriptions(packet *ber.Packet) (err error) {
	defer func() {
		if r := recover(); r != nil {
			err = NewError(ErrorDebugging, errors.New("ldap: cannot process packet to add descriptions"))
		}
	}()
	packet.Description = "LDAP Response"
	packet.Children[0].Description = "Message ID"

	application := uint8(packet.Children[1].Tag)
	packet.Children[1].Description = ApplicationMap[application]

	switch application {
	case ApplicationBindRequest:
		addRequestDescriptions(packet)
	case ApplicationBindResponse:
		addDefaultLDAPResponseDescriptions(packet)
	case ApplicationUnbindRequest:
		addRequestDescriptions(packet)
	case ApplicationSearchRequest:
		addRequestDescriptions(packet)
	case ApplicationSearchResultEntry:
		packet.Children[1].Children[0].Description = "Object Name"
		packet.Children[1].Children[1].Description = "Attributes"
		for _, child := range packet.Children[1].Children[1].Children {
			child.Description = "Attribute"
			child.Children[0].Description = "Attribute Name"
			child.Children[1].Description = "Attribute Values"
			for _, grandchild := range child.Children[1].Children {
				grandchild.Description = "Attribute Value"
			}
		}
		if len(packet.Children) == 3 {
			addControlDescriptions(packet.Children[2])
		}
	case ApplicationSearchResultDone:
		addDefaultLDAPResponseDescriptions(packet)
	case ApplicationModifyRequest:
		addRequestDescriptions(packet)
	case ApplicationModifyResponse:
	case ApplicationAddRequest:
		addRequestDescriptions(packet)
	case ApplicationAddResponse:
	case ApplicationDelRequest:
		addRequestDescriptions(packet)
	case ApplicationDelResponse:
	case ApplicationModifyDNRequest:
		addRequestDescriptions(packet)
	case ApplicationModifyDNResponse:
	case ApplicationCompareRequest:
		addRequestDescriptions(packet)
	case ApplicationCompareResponse:
	case ApplicationAbandonRequest:
		addRequestDescriptions(packet)
	case ApplicationSearchResultReference:
	case ApplicationExtendedRequest:
		addRequestDescriptions(packet)
	case ApplicationExtendedResponse:
	}

	return nil
}

func addControlDescriptions(packet *ber.Packet) {
	packet.Description = "Controls"
	for _, child := range packet.Children {
		var value *ber.Packet
		controlType := ""
		child.Description = "Control"
<<<<<<< HEAD
		child.Children[0].Description = "Control Type (" + ControlDescription(child.Children[0].Value.(string)) + ")"
		value := child.Children[1]
		if len(child.Children) == 3 {
=======
		switch len(child.Children) {
		case 0:
			// at least one child is required for control type
			continue

		case 1:
			// just type, no criticality or value
			controlType = child.Children[0].Value.(string)
			child.Children[0].Description = "Control Type (" + ControlTypeMap[controlType] + ")"

		case 2:
			controlType = child.Children[0].Value.(string)
			child.Children[0].Description = "Control Type (" + ControlTypeMap[controlType] + ")"
			// Children[1] could be criticality or value (both are optional)
			// duck-type on whether this is a boolean
			if _, ok := child.Children[1].Value.(bool); ok {
				child.Children[1].Description = "Criticality"
			} else {
				child.Children[1].Description = "Control Value"
				value = child.Children[1]
			}

		case 3:
			// criticality and value present
			controlType = child.Children[0].Value.(string)
			child.Children[0].Description = "Control Type (" + ControlTypeMap[controlType] + ")"
>>>>>>> cdce327e
			child.Children[1].Description = "Criticality"
			child.Children[2].Description = "Control Value"
			value = child.Children[2]

<<<<<<< HEAD
		ctrl := GetControl(child.Children[0].Value.(string))
		ctrl.Describe(value)
=======
		default:
			// more than 3 children is invalid
			continue
		}
		if value == nil {
			continue
		}
		switch controlType {
		case ControlTypePaging:
			value.Description += " (Paging)"
			if value.Value != nil {
				valueChildren := ber.DecodePacket(value.Data.Bytes())
				value.Data.Truncate(0)
				value.Value = nil
				valueChildren.Children[1].Value = valueChildren.Children[1].Data.Bytes()
				value.AppendChild(valueChildren)
			}
			value.Children[0].Description = "Real Search Control Value"
			value.Children[0].Children[0].Description = "Paging Size"
			value.Children[0].Children[1].Description = "Cookie"

		case ControlTypeBeheraPasswordPolicy:
			value.Description += " (Password Policy - Behera Draft)"
			if value.Value != nil {
				valueChildren := ber.DecodePacket(value.Data.Bytes())
				value.Data.Truncate(0)
				value.Value = nil
				value.AppendChild(valueChildren)
			}
			sequence := value.Children[0]
			for _, child := range sequence.Children {
				if child.Tag == 0 {
					//Warning
					child := child.Children[0]
					packet := ber.DecodePacket(child.Data.Bytes())
					val, ok := packet.Value.(int64)
					if ok {
						if child.Tag == 0 {
							//timeBeforeExpiration
							value.Description += " (TimeBeforeExpiration)"
							child.Value = val
						} else if child.Tag == 1 {
							//graceAuthNsRemaining
							value.Description += " (GraceAuthNsRemaining)"
							child.Value = val
						}
					}
				} else if child.Tag == 1 {
					// Error
					packet := ber.DecodePacket(child.Data.Bytes())
					val, ok := packet.Value.(int8)
					if !ok {
						val = -1
					}
					child.Description = "Error"
					child.Value = val
				}
			}
		}
>>>>>>> cdce327e
	}
}

func addRequestDescriptions(packet *ber.Packet) {
	packet.Description = "LDAP Request"
	packet.Children[0].Description = "Message ID"
	packet.Children[1].Description = ApplicationMap[uint8(packet.Children[1].Tag)]
	if len(packet.Children) == 3 {
		addControlDescriptions(packet.Children[2])
	}
}

func addDefaultLDAPResponseDescriptions(packet *ber.Packet) {
	resultCode, _ := getLDAPResultCode(packet)
	packet.Children[1].Children[0].Description = "Result Code (" + LDAPResultCodeMap[resultCode] + ")"
	packet.Children[1].Children[1].Description = "Matched DN"
	packet.Children[1].Children[2].Description = "Error Message"
	if len(packet.Children[1].Children) > 3 {
		packet.Children[1].Children[3].Description = "Referral"
	}
	if len(packet.Children) == 3 {
		addControlDescriptions(packet.Children[2])
	}
}

// DebugBinaryFile reads and prints packets from the given filename
func DebugBinaryFile(fileName string) error {
	file, err := ioutil.ReadFile(fileName)
	if err != nil {
		return NewError(ErrorDebugging, err)
	}
	ber.PrintBytes(os.Stdout, file, "")
	packet := ber.DecodePacket(file)
	addLDAPDescriptions(packet)
	ber.PrintPacket(packet)

	return nil
}

var hex = "0123456789abcdef"

func mustEscape(c byte) bool {
	return c > 0x7f || c == '(' || c == ')' || c == '\\' || c == '*' || c == 0
}

// EscapeFilter escapes from the provided LDAP filter string the special
// characters in the set `()*\` and those out of the range 0 < c < 0x80,
// as defined in RFC4515.
func EscapeFilter(filter string) string {
	escape := 0
	for i := 0; i < len(filter); i++ {
		if mustEscape(filter[i]) {
			escape++
		}
	}
	if escape == 0 {
		return filter
	}
	buf := make([]byte, len(filter)+escape*2)
	for i, j := 0, 0; i < len(filter); i++ {
		c := filter[i]
		if mustEscape(c) {
			buf[j+0] = '\\'
			buf[j+1] = hex[c>>4]
			buf[j+2] = hex[c&0xf]
			j += 3
		} else {
			buf[j] = c
			j++
		}
	}
	return string(buf)
}<|MERGE_RESOLUTION|>--- conflicted
+++ resolved
@@ -156,11 +156,6 @@
 		var value *ber.Packet
 		controlType := ""
 		child.Description = "Control"
-<<<<<<< HEAD
-		child.Children[0].Description = "Control Type (" + ControlDescription(child.Children[0].Value.(string)) + ")"
-		value := child.Children[1]
-		if len(child.Children) == 3 {
-=======
 		switch len(child.Children) {
 		case 0:
 			// at least one child is required for control type
@@ -187,15 +182,10 @@
 			// criticality and value present
 			controlType = child.Children[0].Value.(string)
 			child.Children[0].Description = "Control Type (" + ControlTypeMap[controlType] + ")"
->>>>>>> cdce327e
 			child.Children[1].Description = "Criticality"
 			child.Children[2].Description = "Control Value"
 			value = child.Children[2]
 
-<<<<<<< HEAD
-		ctrl := GetControl(child.Children[0].Value.(string))
-		ctrl.Describe(value)
-=======
 		default:
 			// more than 3 children is invalid
 			continue
@@ -203,59 +193,10 @@
 		if value == nil {
 			continue
 		}
-		switch controlType {
-		case ControlTypePaging:
-			value.Description += " (Paging)"
-			if value.Value != nil {
-				valueChildren := ber.DecodePacket(value.Data.Bytes())
-				value.Data.Truncate(0)
-				value.Value = nil
-				valueChildren.Children[1].Value = valueChildren.Children[1].Data.Bytes()
-				value.AppendChild(valueChildren)
-			}
-			value.Children[0].Description = "Real Search Control Value"
-			value.Children[0].Children[0].Description = "Paging Size"
-			value.Children[0].Children[1].Description = "Cookie"
-
-		case ControlTypeBeheraPasswordPolicy:
-			value.Description += " (Password Policy - Behera Draft)"
-			if value.Value != nil {
-				valueChildren := ber.DecodePacket(value.Data.Bytes())
-				value.Data.Truncate(0)
-				value.Value = nil
-				value.AppendChild(valueChildren)
-			}
-			sequence := value.Children[0]
-			for _, child := range sequence.Children {
-				if child.Tag == 0 {
-					//Warning
-					child := child.Children[0]
-					packet := ber.DecodePacket(child.Data.Bytes())
-					val, ok := packet.Value.(int64)
-					if ok {
-						if child.Tag == 0 {
-							//timeBeforeExpiration
-							value.Description += " (TimeBeforeExpiration)"
-							child.Value = val
-						} else if child.Tag == 1 {
-							//graceAuthNsRemaining
-							value.Description += " (GraceAuthNsRemaining)"
-							child.Value = val
-						}
-					}
-				} else if child.Tag == 1 {
-					// Error
-					packet := ber.DecodePacket(child.Data.Bytes())
-					val, ok := packet.Value.(int8)
-					if !ok {
-						val = -1
-					}
-					child.Description = "Error"
-					child.Value = val
-				}
-			}
-		}
->>>>>>> cdce327e
+		ctrl := GetControl(controlType)
+		if ctrl != nil {
+			ctrl.Describe(value)
+		}
 	}
 }
 
