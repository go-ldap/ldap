package ldap

import (
	"fmt"
	"strconv"

	"gopkg.in/asn1-ber.v1"
)

const (
	// ControlTypePaging - https://www.ietf.org/rfc/rfc2696.txt
	ControlTypePaging = "1.2.840.113556.1.4.319"
	// ControlTypeBeheraPasswordPolicy - https://tools.ietf.org/html/draft-behera-ldap-password-policy-10
	ControlTypeBeheraPasswordPolicy = "1.3.6.1.4.1.42.2.27.8.5.1"
	// ControlTypeVChuPasswordMustChange - https://tools.ietf.org/html/draft-vchu-ldap-pwd-policy-00
	ControlTypeVChuPasswordMustChange = "2.16.840.1.113730.3.4.4"
	// ControlTypeVChuPasswordWarning - https://tools.ietf.org/html/draft-vchu-ldap-pwd-policy-00
	ControlTypeVChuPasswordWarning = "2.16.840.1.113730.3.4.5"
	// ControlTypeManageDsaIT - https://tools.ietf.org/html/rfc3296
	ControlTypeManageDsaIT = "2.16.840.1.113730.3.4.2"
	// ControlTypeDirSync - Active Directory DirSync - https://msdn.microsoft.com/en-us/library/aa366978(v=vs.85).aspx
	ControlTypeDirSync = "1.2.840.113556.1.4.841"
)

// Flags for DirSync control
const (
	DirSyncIncrementalValues   int64 = 2147483648
	DirSyncPublicDataOnly      int64 = 8192
	DirSyncAncestorsFirstOrder int64 = 2048
	DirSyncObjectSecurity      int64 = 1
)

// ControlTypeMap maps controls to text descriptions
var ControlTypeMap = map[string]string{
	ControlTypePaging:               "Paging",
	ControlTypeBeheraPasswordPolicy: "Password Policy - Behera Draft",
	ControlTypeManageDsaIT:          "Manage DSA IT",
	ControlTypeDirSync:              "DirSync",
}

// Control defines an interface controls provide to encode and describe themselves
type Control interface {
	// GetControlType returns the OID
	GetControlType() string
	// Encode returns the ber packet representation
	Encode() *ber.Packet
	// String returns a human-readable description
	String() string
}

// ControlString implements the Control interface for simple controls
type ControlString struct {
	ControlType  string
	Criticality  bool
	ControlValue string
}

// GetControlType returns the OID
func (c *ControlString) GetControlType() string {
	return c.ControlType
}

// Encode returns the ber packet representation
func (c *ControlString) Encode() *ber.Packet {
	packet := ber.Encode(ber.ClassUniversal, ber.TypeConstructed, ber.TagSequence, nil, "Control")
	packet.AppendChild(ber.NewString(ber.ClassUniversal, ber.TypePrimitive, ber.TagOctetString, c.ControlType, "Control Type ("+ControlTypeMap[c.ControlType]+")"))
	if c.Criticality {
		packet.AppendChild(ber.NewBoolean(ber.ClassUniversal, ber.TypePrimitive, ber.TagBoolean, c.Criticality, "Criticality"))
	}
	packet.AppendChild(ber.NewString(ber.ClassUniversal, ber.TypePrimitive, ber.TagOctetString, string(c.ControlValue), "Control Value"))
	return packet
}

// String returns a human-readable description
func (c *ControlString) String() string {
	return fmt.Sprintf("Control Type: %s (%q)  Criticality: %t  Control Value: %s", ControlTypeMap[c.ControlType], c.ControlType, c.Criticality, c.ControlValue)
}

// ControlPaging implements the paging control described in https://www.ietf.org/rfc/rfc2696.txt
type ControlPaging struct {
	// PagingSize indicates the page size
	PagingSize uint32
	// Cookie is an opaque value returned by the server to track a paging cursor
	Cookie []byte
}

// GetControlType returns the OID
func (c *ControlPaging) GetControlType() string {
	return ControlTypePaging
}

// Encode returns the ber packet representation
func (c *ControlPaging) Encode() *ber.Packet {
	packet := ber.Encode(ber.ClassUniversal, ber.TypeConstructed, ber.TagSequence, nil, "Control")
	packet.AppendChild(ber.NewString(ber.ClassUniversal, ber.TypePrimitive, ber.TagOctetString, ControlTypePaging, "Control Type ("+ControlTypeMap[ControlTypePaging]+")"))

	p2 := ber.Encode(ber.ClassUniversal, ber.TypePrimitive, ber.TagOctetString, nil, "Control Value (Paging)")
	seq := ber.Encode(ber.ClassUniversal, ber.TypeConstructed, ber.TagSequence, nil, "Search Control Value")
	seq.AppendChild(ber.NewInteger(ber.ClassUniversal, ber.TypePrimitive, ber.TagInteger, int64(c.PagingSize), "Paging Size"))
	cookie := ber.Encode(ber.ClassUniversal, ber.TypePrimitive, ber.TagOctetString, nil, "Cookie")
	cookie.Value = c.Cookie
	cookie.Data.Write(c.Cookie)
	seq.AppendChild(cookie)
	p2.AppendChild(seq)

	packet.AppendChild(p2)
	return packet
}

// String returns a human-readable description
func (c *ControlPaging) String() string {
	return fmt.Sprintf(
		"Control Type: %s (%q)  Criticality: %t  PagingSize: %d  Cookie: %q",
		ControlTypeMap[ControlTypePaging],
		ControlTypePaging,
		false,
		c.PagingSize,
		c.Cookie)
}

// SetCookie stores the given cookie in the paging control
func (c *ControlPaging) SetCookie(cookie []byte) {
	c.Cookie = cookie
}

// ControlBeheraPasswordPolicy implements the control described in https://tools.ietf.org/html/draft-behera-ldap-password-policy-10
type ControlBeheraPasswordPolicy struct {
	// Expire contains the number of seconds before a password will expire
	Expire int64
	// Grace indicates the remaining number of times a user will be allowed to authenticate with an expired password
	Grace int64
	// Error indicates the error code
	Error int8
	// ErrorString is a human readable error
	ErrorString string
}

// GetControlType returns the OID
func (c *ControlBeheraPasswordPolicy) GetControlType() string {
	return ControlTypeBeheraPasswordPolicy
}

// Encode returns the ber packet representation
func (c *ControlBeheraPasswordPolicy) Encode() *ber.Packet {
	packet := ber.Encode(ber.ClassUniversal, ber.TypeConstructed, ber.TagSequence, nil, "Control")
	packet.AppendChild(ber.NewString(ber.ClassUniversal, ber.TypePrimitive, ber.TagOctetString, ControlTypeBeheraPasswordPolicy, "Control Type ("+ControlTypeMap[ControlTypeBeheraPasswordPolicy]+")"))

	return packet
}

// String returns a human-readable description
func (c *ControlBeheraPasswordPolicy) String() string {
	return fmt.Sprintf(
		"Control Type: %s (%q)  Criticality: %t  Expire: %d  Grace: %d  Error: %d, ErrorString: %s",
		ControlTypeMap[ControlTypeBeheraPasswordPolicy],
		ControlTypeBeheraPasswordPolicy,
		false,
		c.Expire,
		c.Grace,
		c.Error,
		c.ErrorString)
}

// ControlVChuPasswordMustChange implements the control described in https://tools.ietf.org/html/draft-vchu-ldap-pwd-policy-00
type ControlVChuPasswordMustChange struct {
	// MustChange indicates if the password is required to be changed
	MustChange bool
}

// GetControlType returns the OID
func (c *ControlVChuPasswordMustChange) GetControlType() string {
	return ControlTypeVChuPasswordMustChange
}

// Encode returns the ber packet representation
func (c *ControlVChuPasswordMustChange) Encode() *ber.Packet {
	return nil
}

// String returns a human-readable description
func (c *ControlVChuPasswordMustChange) String() string {
	return fmt.Sprintf(
		"Control Type: %s (%q)  Criticality: %t  MustChange: %v",
		ControlTypeMap[ControlTypeVChuPasswordMustChange],
		ControlTypeVChuPasswordMustChange,
		false,
		c.MustChange)
}

// ControlVChuPasswordWarning implements the control described in https://tools.ietf.org/html/draft-vchu-ldap-pwd-policy-00
type ControlVChuPasswordWarning struct {
	// Expire indicates the time in seconds until the password expires
	Expire int64
}

// GetControlType returns the OID
func (c *ControlVChuPasswordWarning) GetControlType() string {
	return ControlTypeVChuPasswordWarning
}

// Encode returns the ber packet representation
func (c *ControlVChuPasswordWarning) Encode() *ber.Packet {
	return nil
}

// String returns a human-readable description
func (c *ControlVChuPasswordWarning) String() string {
	return fmt.Sprintf(
		"Control Type: %s (%q)  Criticality: %t  Expire: %b",
		ControlTypeMap[ControlTypeVChuPasswordWarning],
		ControlTypeVChuPasswordWarning,
		false,
		c.Expire)
}

// ControlManageDsaIT implements the control described in https://tools.ietf.org/html/rfc3296
type ControlManageDsaIT struct {
	// Criticality indicates if this control is required
	Criticality bool
}

// GetControlType returns the OID
func (c *ControlManageDsaIT) GetControlType() string {
	return ControlTypeManageDsaIT
}

// Encode returns the ber packet representation
func (c *ControlManageDsaIT) Encode() *ber.Packet {
	//FIXME
	packet := ber.Encode(ber.ClassUniversal, ber.TypeConstructed, ber.TagSequence, nil, "Control")
	packet.AppendChild(ber.NewString(ber.ClassUniversal, ber.TypePrimitive, ber.TagOctetString, ControlTypeManageDsaIT, "Control Type ("+ControlTypeMap[ControlTypeManageDsaIT]+")"))
	if c.Criticality {
		packet.AppendChild(ber.NewBoolean(ber.ClassUniversal, ber.TypePrimitive, ber.TagBoolean, c.Criticality, "Criticality"))
	}
	return packet
}

// String returns a human-readable description
func (c *ControlManageDsaIT) String() string {
	return fmt.Sprintf(
		"Control Type: %s (%q)  Criticality: %t",
		ControlTypeMap[ControlTypeManageDsaIT],
		ControlTypeManageDsaIT,
		c.Criticality)
}

// NewControlManageDsaIT returns a ControlManageDsaIT control
func NewControlManageDsaIT(Criticality bool) *ControlManageDsaIT {
	return &ControlManageDsaIT{Criticality: Criticality}
}

// FindControl returns the first control of the given type in the list, or nil
func FindControl(controls []Control, controlType string) Control {
	for _, c := range controls {
		if c.GetControlType() == controlType {
			return c
		}
	}
	return nil
}

// DecodeControl returns a control read from the given packet, or nil if no recognized control can be made
func DecodeControl(packet *ber.Packet) (Control, error) {
	var (
		ControlType = ""
		Criticality = false
		value       *ber.Packet
	)

	switch len(packet.Children) {
	case 0:
		// at least one child is required for control type
		return nil, fmt.Errorf("at least one child is required for control type")

	case 1:
		// just type, no criticality or value
		packet.Children[0].Description = "Control Type (" + ControlTypeMap[ControlType] + ")"
		ControlType = packet.Children[0].Value.(string)

	case 2:
		packet.Children[0].Description = "Control Type (" + ControlTypeMap[ControlType] + ")"
		ControlType = packet.Children[0].Value.(string)

		// Children[1] could be criticality or value (both are optional)
		// duck-type on whether this is a boolean
		if _, ok := packet.Children[1].Value.(bool); ok {
			packet.Children[1].Description = "Criticality"
			Criticality = packet.Children[1].Value.(bool)
		} else {
			packet.Children[1].Description = "Control Value"
			value = packet.Children[1]
		}

	case 3:
		packet.Children[0].Description = "Control Type (" + ControlTypeMap[ControlType] + ")"
		ControlType = packet.Children[0].Value.(string)

		packet.Children[1].Description = "Criticality"
		Criticality = packet.Children[1].Value.(bool)

		packet.Children[2].Description = "Control Value"
		value = packet.Children[2]

	default:
		// more than 3 children is invalid
		return nil, fmt.Errorf("more than 3 children is invalid for controls")
	}

	switch ControlType {
	case ControlTypeManageDsaIT:
		return NewControlManageDsaIT(Criticality), nil
	case ControlTypePaging:
		value.Description += " (Paging)"
		c := new(ControlPaging)
		if value.Value != nil {
			valueChildren, err := ber.DecodePacketErr(value.Data.Bytes())
			if err != nil {
<<<<<<< HEAD
				return nil
=======
				return nil, fmt.Errorf("failed to decode data bytes: %s", err)
>>>>>>> 8a26cc6f
			}
			value.Data.Truncate(0)
			value.Value = nil
			value.AppendChild(valueChildren)
		}
		value = value.Children[0]
		value.Description = "Search Control Value"
		value.Children[0].Description = "Paging Size"
		value.Children[1].Description = "Cookie"
		c.PagingSize = uint32(value.Children[0].Value.(int64))
		c.Cookie = value.Children[1].Data.Bytes()
		value.Children[1].Value = c.Cookie
		return c, nil
	case ControlTypeBeheraPasswordPolicy:
		value.Description += " (Password Policy - Behera)"
		c := NewControlBeheraPasswordPolicy()
		if value.Value != nil {
			valueChildren, err := ber.DecodePacketErr(value.Data.Bytes())
			if err != nil {
<<<<<<< HEAD
				return nil
=======
				return nil, fmt.Errorf("failed to decode data bytes: %s", err)
>>>>>>> 8a26cc6f
			}
			value.Data.Truncate(0)
			value.Value = nil
			value.AppendChild(valueChildren)
		}

		sequence := value.Children[0]

		for _, child := range sequence.Children {
			if child.Tag == 0 {
				//Warning
				warningPacket := child.Children[0]
				packet, err := ber.DecodePacketErr(warningPacket.Data.Bytes())
				if err != nil {
					return nil, fmt.Errorf("failed to decode data bytes: %s", err)
				}
				val, ok := packet.Value.(int64)
				if ok {
					if warningPacket.Tag == 0 {
						//timeBeforeExpiration
						c.Expire = val
						warningPacket.Value = c.Expire
					} else if warningPacket.Tag == 1 {
						//graceAuthNsRemaining
						c.Grace = val
						warningPacket.Value = c.Grace
					}
				}
			} else if child.Tag == 1 {
				// Error
				packet, err := ber.DecodePacketErr(child.Data.Bytes())
				if err != nil {
					return nil, fmt.Errorf("failed to decode data bytes: %s", err)
				}
				val, ok := packet.Value.(int8)
				if !ok {
					// what to do?
					val = -1
				}
				c.Error = val
				child.Value = c.Error
				c.ErrorString = BeheraPasswordPolicyErrorMap[c.Error]
			}
		}
		return c, nil
	case ControlTypeVChuPasswordMustChange:
		c := &ControlVChuPasswordMustChange{MustChange: true}
		return c, nil
	case ControlTypeVChuPasswordWarning:
		c := &ControlVChuPasswordWarning{Expire: -1}
		expireStr := ber.DecodeString(value.Data.Bytes())

		expire, err := strconv.ParseInt(expireStr, 10, 64)
		if err != nil {
			return nil, fmt.Errorf("failed to parse value as int: %s", err)
		}
		c.Expire = expire
		value.Value = c.Expire

<<<<<<< HEAD
		return c
	case ControlTypeDirSync:
		value.Description += " (DirSync)"
		c := new(ControlDirSync)
		if value.Value != nil {
			valueChildren, err := ber.DecodePacketErr(value.Data.Bytes())
			if err != nil {
				return nil
			}
			value.Data.Truncate(0)
			value.Value = nil
			value.AppendChild(valueChildren)
		}
		value = value.Children[0]
		if len(value.Children) != 3 { // also on initial creation, Cookie is an empty string
			return nil
		}
		value.Description = "DirSync Control Value"
		value.Children[0].Description = "Flags"
		value.Children[1].Description = "MaxAttrCnt"
		value.Children[2].Description = "Cookie"
		c.Flags = value.Children[0].Value.(int64)
		c.MaxAttrCnt = value.Children[1].Value.(int64)
		c.Cookie = value.Children[2].Data.Bytes()
		value.Children[2].Value = c.Cookie
		return c

=======
		return c, nil
>>>>>>> 8a26cc6f
	default:
		c := new(ControlString)
		c.ControlType = ControlType
		c.Criticality = Criticality
		if value != nil {
			c.ControlValue = value.Value.(string)
		}
		return c, nil
	}
}

// NewControlString returns a generic control
func NewControlString(controlType string, criticality bool, controlValue string) *ControlString {
	return &ControlString{
		ControlType:  controlType,
		Criticality:  criticality,
		ControlValue: controlValue,
	}
}

// NewControlPaging returns a paging control
func NewControlPaging(pagingSize uint32) *ControlPaging {
	return &ControlPaging{PagingSize: pagingSize}
}

// NewControlBeheraPasswordPolicy returns a ControlBeheraPasswordPolicy
func NewControlBeheraPasswordPolicy() *ControlBeheraPasswordPolicy {
	return &ControlBeheraPasswordPolicy{
		Expire: -1,
		Grace:  -1,
		Error:  -1,
	}
}

func encodeControls(controls []Control) *ber.Packet {
	packet := ber.Encode(ber.ClassContext, ber.TypeConstructed, 0, nil, "Controls")
	for _, control := range controls {
		packet.AppendChild(control.Encode())
	}
	return packet
}

// ControlDirSync implements the control described in https://msdn.microsoft.com/en-us/library/aa366978(v=vs.85).aspx
type ControlDirSync struct {
	Flags      int64
	MaxAttrCnt int64
	Cookie     []byte
}

// NewControlDirSync returns a dir sync control
func NewControlDirSync(flags int64, maxAttrCount int64, cookie []byte) *ControlDirSync {
	return &ControlDirSync{
		Flags:      flags,
		MaxAttrCnt: maxAttrCount,
		Cookie:     cookie,
	}
}

// GetControlType returns the OID
func (c *ControlDirSync) GetControlType() string {
	return ControlTypeDirSync
}

// String returns a human-readable description
func (c *ControlDirSync) String() string {
	return fmt.Sprintf("ControlType: %s (%q), Criticality: true, ControlValue: Flags: %d, MaxAttrCnt: %d", ControlTypeMap[ControlTypeDirSync], ControlTypeDirSync, c.Flags, c.MaxAttrCnt)
}

// Encode returns the ber packet representation
func (c *ControlDirSync) Encode() *ber.Packet {
	packet := ber.Encode(ber.ClassUniversal, ber.TypeConstructed, ber.TagSequence, nil, "Control")
	packet.AppendChild(ber.NewString(ber.ClassUniversal, ber.TypePrimitive, ber.TagOctetString, ControlTypeDirSync, "Control Type ("+ControlTypeMap[ControlTypeDirSync]+")"))
	packet.AppendChild(ber.NewBoolean(ber.ClassUniversal, ber.TypePrimitive, ber.TagBoolean, true, "Criticality")) // must be true always

	val := ber.Encode(ber.ClassUniversal, ber.TypePrimitive, ber.TagOctetString, nil, "Control Value (DirSync)")

	seq := ber.Encode(ber.ClassUniversal, ber.TypeConstructed, ber.TagSequence, nil, "DirSync Control Value")
	seq.AppendChild(ber.NewInteger(ber.ClassUniversal, ber.TypePrimitive, ber.TagInteger, int64(c.Flags), "Flags"))
	seq.AppendChild(ber.NewInteger(ber.ClassUniversal, ber.TypePrimitive, ber.TagInteger, int64(c.MaxAttrCnt), "MaxAttrCount"))

	cookie := ber.Encode(ber.ClassUniversal, ber.TypePrimitive, ber.TagOctetString, "", "Cookie")
	if len(c.Cookie) != 0 {
		cookie.Value = c.Cookie
		cookie.Data.Write(c.Cookie)
	}
	seq.AppendChild(cookie)

	val.AppendChild(seq)

	packet.AppendChild(val)
	return packet
}

// SetCookie stores the given cookie in the dirSync control
func (c *ControlDirSync) SetCookie(cookie []byte) {
	c.Cookie = cookie
}<|MERGE_RESOLUTION|>--- conflicted
+++ resolved
@@ -315,11 +315,7 @@
 		if value.Value != nil {
 			valueChildren, err := ber.DecodePacketErr(value.Data.Bytes())
 			if err != nil {
-<<<<<<< HEAD
-				return nil
-=======
 				return nil, fmt.Errorf("failed to decode data bytes: %s", err)
->>>>>>> 8a26cc6f
 			}
 			value.Data.Truncate(0)
 			value.Value = nil
@@ -339,11 +335,7 @@
 		if value.Value != nil {
 			valueChildren, err := ber.DecodePacketErr(value.Data.Bytes())
 			if err != nil {
-<<<<<<< HEAD
-				return nil
-=======
 				return nil, fmt.Errorf("failed to decode data bytes: %s", err)
->>>>>>> 8a26cc6f
 			}
 			value.Data.Truncate(0)
 			value.Value = nil
@@ -403,15 +395,14 @@
 		c.Expire = expire
 		value.Value = c.Expire
 
-<<<<<<< HEAD
-		return c
+		return c, nil
 	case ControlTypeDirSync:
 		value.Description += " (DirSync)"
 		c := new(ControlDirSync)
 		if value.Value != nil {
 			valueChildren, err := ber.DecodePacketErr(value.Data.Bytes())
 			if err != nil {
-				return nil
+				return nil, err
 			}
 			value.Data.Truncate(0)
 			value.Value = nil
@@ -419,7 +410,7 @@
 		}
 		value = value.Children[0]
 		if len(value.Children) != 3 { // also on initial creation, Cookie is an empty string
-			return nil
+			return nil, fmt.Errorf("invalid number of children in dirSync control")
 		}
 		value.Description = "DirSync Control Value"
 		value.Children[0].Description = "Flags"
@@ -429,11 +420,8 @@
 		c.MaxAttrCnt = value.Children[1].Value.(int64)
 		c.Cookie = value.Children[2].Data.Bytes()
 		value.Children[2].Value = c.Cookie
-		return c
-
-=======
 		return c, nil
->>>>>>> 8a26cc6f
+
 	default:
 		c := new(ControlString)
 		c.ControlType = ControlType
